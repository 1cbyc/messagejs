--- conflicted
+++ resolved
@@ -16,35 +16,23 @@
     "@radix-ui/react-dropdown-menu": "^2.1.16",
     "@radix-ui/react-slot": "^1.2.3",
     "@tanstack/react-query": "^5.90.5",
-<<<<<<< HEAD
-=======
     "autoprefixer": "^10.4.21",
->>>>>>> a3555ced
     "axios": "^1.13.1",
     "class-variance-authority": "^0.7.1",
     "clsx": "^2.1.1",
     "lucide-react": "^0.548.0",
     "next": "^14.0.0",
-<<<<<<< HEAD
-    "react": "^18.2.0",
-    "react-dom": "^18.2.0",
-    "tailwind-merge": "^3.3.1",
-=======
     "postcss": "^8.5.6",
     "react": "^18.2.0",
     "react-dom": "^18.2.0",
     "tailwind-merge": "^3.3.1",
     "tailwindcss": "^3.4.17",
->>>>>>> a3555ced
     "zustand": "^5.0.8"
   },
   "devDependencies": {
     "@types/node": "^20.10.0",
     "@types/react": "^18.2.0",
     "@types/react-dom": "^18.2.0",
-    "autoprefixer": "^10.4.21",
-    "postcss": "^8.5.6",
-    "tailwindcss": "^3.4.17",
     "typescript": "^5.3.3"
   }
 }