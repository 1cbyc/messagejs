--- conflicted
+++ resolved
@@ -1,53 +1,8 @@
 import './globals.css';
-<<<<<<< HEAD
-import type { Metadata } from 'next';
-
-export const metadata: Metadata = {
-  title: {
-    default: 'MessageJS Dashboard',
-    template: '%s | MessageJS',
-  },
-  description: 'Manage your messaging projects, API keys, services, and templates',
-  keywords: ['messaging', 'chat', 'API', 'WhatsApp', 'Telegram', 'SMS'],
-  authors: [{ name: 'MessageJS Team' }],
-  creator: 'MessageJS',
-  publisher: 'MessageJS',
-  formatDetection: {
-    email: false,
-    address: false,
-    telephone: false,
-  },
-  metadataBase: new URL(process.env.NEXT_PUBLIC_BASE_URL ?? 'http://localhost:3000'),
-  openGraph: {
-    type: 'website',
-    locale: 'en_US',
-    url: '/',
-    title: 'MessageJS Dashboard',
-    description: 'Manage your messaging projects, API keys, services, and templates',
-    siteName: 'MessageJS',
-  },
-  twitter: {
-    card: 'summary_large_image',
-    title: 'MessageJS Dashboard',
-    description: 'Manage your messaging projects, API keys, services, and templates',
-  },
-  robots: {
-    index: true,
-    follow: true,
-    googleBot: {
-      index: true,
-      follow: true,
-      'max-video-preview': -1,
-      'max-image-preview': 'large',
-      'max-snippet': -1,
-    },
-  },
-=======
 
 export const metadata = {
   title: 'MessageJS Dashboard',
   description: 'Manage your messaging projects',
->>>>>>> 554820f0
 };
 
 export default function RootLayout({
